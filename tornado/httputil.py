#
# Copyright 2009 Facebook
#
# Licensed under the Apache License, Version 2.0 (the "License"); you may
# not use this file except in compliance with the License. You may obtain
# a copy of the License at
#
#     http://www.apache.org/licenses/LICENSE-2.0
#
# Unless required by applicable law or agreed to in writing, software
# distributed under the License is distributed on an "AS IS" BASIS, WITHOUT
# WARRANTIES OR CONDITIONS OF ANY KIND, either express or implied. See the
# License for the specific language governing permissions and limitations
# under the License.

"""HTTP utility code shared by clients and servers.

This module also defines the `HTTPServerRequest` class which is exposed
via `tornado.web.RequestHandler.request`.
"""

from __future__ import absolute_import, division, print_function

import calendar
import collections
import copy
import datetime
import email.utils
import numbers
import re
import time
import unicodedata
import warnings

from tornado.escape import native_str, parse_qs_bytes, utf8
from tornado.log import gen_log
from tornado.util import ObjectDict, PY3, unicode_type

if PY3:
    import http.cookies as Cookie
    from http.client import responses
    from urllib.parse import urlencode, urlparse, urlunparse, parse_qsl
else:
    import Cookie
    from httplib import responses
    from urllib import urlencode
    from urlparse import urlparse, urlunparse, parse_qsl


# responses is unused in this file, but we re-export it to other files.
# Reference it so pyflakes doesn't complain.
responses

try:
    from ssl import SSLError
except ImportError:
    # ssl is unavailable on app engine.
    class _SSLError(Exception):
        pass
    # Hack around a mypy limitation. We can't simply put "type: ignore"
    # on the class definition itself; must go through an assignment.
    SSLError = _SSLError  # type: ignore

try:
    import typing  # noqa: F401
except ImportError:
    pass


# RFC 7230 section 3.5: a recipient MAY recognize a single LF as a line
# terminator and ignore any preceding CR.
_CRLF_RE = re.compile(r'\r?\n')


class _NormalizedHeaderCache(dict):
    """Dynamic cached mapping of header names to Http-Header-Case.

    Implemented as a dict subclass so that cache hits are as fast as a
    normal dict lookup, without the overhead of a python function
    call.

    >>> normalized_headers = _NormalizedHeaderCache(10)
    >>> normalized_headers["coNtent-TYPE"]
    'Content-Type'
    """
    def __init__(self, size):
        super(_NormalizedHeaderCache, self).__init__()
        self.size = size
        self.queue = collections.deque()

    def __missing__(self, key):
        normalized = "-".join([w.capitalize() for w in key.split("-")])
        self[key] = normalized
        self.queue.append(key)
        if len(self.queue) > self.size:
            # Limit the size of the cache.  LRU would be better, but this
            # simpler approach should be fine.  In Python 2.7+ we could
            # use OrderedDict (or in 3.2+, @functools.lru_cache).
            old_key = self.queue.popleft()
            del self[old_key]
        return normalized


_normalized_headers = _NormalizedHeaderCache(1000)


class HTTPHeaders(collections.MutableMapping):
    """A dictionary that maintains ``Http-Header-Case`` for all keys.

    Supports multiple values per key via a pair of new methods,
    `add()` and `get_list()`.  The regular dictionary interface
    returns a single value per key, with multiple values joined by a
    comma.

    >>> h = HTTPHeaders({"content-type": "text/html"})
    >>> list(h.keys())
    ['Content-Type']
    >>> h["Content-Type"]
    'text/html'

    >>> h.add("Set-Cookie", "A=B")
    >>> h.add("Set-Cookie", "C=D")
    >>> h["set-cookie"]
    'A=B,C=D'
    >>> h.get_list("set-cookie")
    ['A=B', 'C=D']

    >>> for (k,v) in sorted(h.get_all()):
    ...    print('%s: %s' % (k,v))
    ...
    Content-Type: text/html
    Set-Cookie: A=B
    Set-Cookie: C=D
    """
    def __init__(self, *args, **kwargs):
        self._dict = {}  # type: typing.Dict[str, str]
        self._as_list = {}  # type: typing.Dict[str, typing.List[str]]
        self._last_key = None
        if (len(args) == 1 and len(kwargs) == 0 and
                isinstance(args[0], HTTPHeaders)):
            # Copy constructor
            for k, v in args[0].get_all():
                self.add(k, v)
        else:
            # Dict-style initialization
            self.update(*args, **kwargs)

    # new public methods

    def add(self, name, value):
        # type: (str, str) -> None
        """Adds a new value for the given key."""
        norm_name = _normalized_headers[name]
        self._last_key = norm_name
        if norm_name in self:
            self._dict[norm_name] = (native_str(self[norm_name]) + ',' +
                                     native_str(value))
            self._as_list[norm_name].append(value)
        else:
            self[norm_name] = value

    def get_list(self, name):
        """Returns all values for the given header as a list."""
        norm_name = _normalized_headers[name]
        return self._as_list.get(norm_name, [])

    def get_all(self):
        # type: () -> typing.Iterable[typing.Tuple[str, str]]
        """Returns an iterable of all (name, value) pairs.

        If a header has multiple values, multiple pairs will be
        returned with the same name.
        """
        for name, values in self._as_list.items():
            for value in values:
                yield (name, value)

    def parse_line(self, line):
        """Updates the dictionary with a single header line.

        >>> h = HTTPHeaders()
        >>> h.parse_line("Content-Type: text/html")
        >>> h.get('content-type')
        'text/html'
        """
        if line[0].isspace():
            # continuation of a multi-line header
            if self._last_key is None:
                raise HTTPInputError("first header line cannot start with whitespace")
            new_part = ' ' + line.lstrip()
            self._as_list[self._last_key][-1] += new_part
            self._dict[self._last_key] += new_part
        else:
            try:
                name, value = line.split(":", 1)
            except ValueError:
                raise HTTPInputError("no colon in header line")
            self.add(name, value.strip())

    @classmethod
    def parse(cls, headers):
        """Returns a dictionary from HTTP header text.

        >>> h = HTTPHeaders.parse("Content-Type: text/html\\r\\nContent-Length: 42\\r\\n")
        >>> sorted(h.items())
        [('Content-Length', '42'), ('Content-Type', 'text/html')]

        .. versionchanged:: 5.1

           Raises `HTTPInputError` on malformed headers instead of a
           mix of `KeyError`, and `ValueError`.

        """
        h = cls()
        for line in _CRLF_RE.split(headers):
            if line:
                h.parse_line(line)
        return h

    # MutableMapping abstract method implementations.

    def __setitem__(self, name, value):
        norm_name = _normalized_headers[name]
        self._dict[norm_name] = value
        self._as_list[norm_name] = [value]

    def __getitem__(self, name):
        # type: (str) -> str
        return self._dict[_normalized_headers[name]]

    def __delitem__(self, name):
        norm_name = _normalized_headers[name]
        del self._dict[norm_name]
        del self._as_list[norm_name]

    def __len__(self):
        return len(self._dict)

    def __iter__(self):
        return iter(self._dict)

    def copy(self):
        # defined in dict but not in MutableMapping.
        return HTTPHeaders(self)

    # Use our overridden copy method for the copy.copy module.
    # This makes shallow copies one level deeper, but preserves
    # the appearance that HTTPHeaders is a single container.
    __copy__ = copy

    def __str__(self):
        lines = []
        for name, value in self.get_all():
            lines.append("%s: %s\n" % (name, value))
        return "".join(lines)

    __unicode__ = __str__


class HTTPServerRequest(object):
    """A single HTTP request.

    All attributes are type `str` unless otherwise noted.

    .. attribute:: method

       HTTP request method, e.g. "GET" or "POST"

    .. attribute:: uri

       The requested uri.

    .. attribute:: path

       The path portion of `uri`

    .. attribute:: query

       The query portion of `uri`

    .. attribute:: version

       HTTP version specified in request, e.g. "HTTP/1.1"

    .. attribute:: headers

       `.HTTPHeaders` dictionary-like object for request headers.  Acts like
       a case-insensitive dictionary with additional methods for repeated
       headers.

    .. attribute:: body

       Request body, if present, as a byte string.

    .. attribute:: remote_ip

       Client's IP address as a string.  If ``HTTPServer.xheaders`` is set,
       will pass along the real IP address provided by a load balancer
       in the ``X-Real-Ip`` or ``X-Forwarded-For`` header.

    .. versionchanged:: 3.1
       The list format of ``X-Forwarded-For`` is now supported.

    .. attribute:: protocol

       The protocol used, either "http" or "https".  If ``HTTPServer.xheaders``
       is set, will pass along the protocol used by a load balancer if
       reported via an ``X-Scheme`` header.

    .. attribute:: host

       The requested hostname, usually taken from the ``Host`` header.

    .. attribute:: arguments

       GET/POST arguments are available in the arguments property, which
       maps arguments names to lists of values (to support multiple values
       for individual names). Names are of type `str`, while arguments
       are byte strings.  Note that this is different from
       `.RequestHandler.get_argument`, which returns argument values as
       unicode strings.

    .. attribute:: query_arguments

       Same format as ``arguments``, but contains only arguments extracted
       from the query string.

       .. versionadded:: 3.2

    .. attribute:: body_arguments

       Same format as ``arguments``, but contains only arguments extracted
       from the request body.

       .. versionadded:: 3.2

    .. attribute:: files

       File uploads are available in the files property, which maps file
       names to lists of `.HTTPFile`.

    .. attribute:: connection

       An HTTP request is attached to a single HTTP connection, which can
       be accessed through the "connection" attribute. Since connections
       are typically kept open in HTTP/1.1, multiple requests can be handled
       sequentially on a single connection.

    .. versionchanged:: 4.0
       Moved from ``tornado.httpserver.HTTPRequest``.
    """
    def __init__(self, method=None, uri=None, version="HTTP/1.0", headers=None,
                 body=None, host=None, files=None, connection=None,
                 start_line=None, server_connection=None):
        if start_line is not None:
            method, uri, version = start_line
        self.method = method
        self.uri = uri
        self.version = version
        self.headers = headers or HTTPHeaders()
        self.body = body or b""

        # set remote IP and protocol
        context = getattr(connection, 'context', None)
        self.remote_ip = getattr(context, 'remote_ip', None)
        self.protocol = getattr(context, 'protocol', "http")

        self.host = host or self.headers.get("Host") or "127.0.0.1"
        self.host_name = split_host_and_port(self.host.lower())[0]
        self.files = files or {}
        self.connection = connection
        self.server_connection = server_connection
        self._start_time = time.time()
        self._finish_time = None

        self.path, sep, self.query = uri.partition('?')
        self.arguments = parse_qs_bytes(self.query, keep_blank_values=True)
        self.query_arguments = copy.deepcopy(self.arguments)
        self.body_arguments = {}

    def supports_http_1_1(self):
        """Returns True if this request supports HTTP/1.1 semantics.

        .. deprecated:: 4.0

           Applications are less likely to need this information with
           the introduction of `.HTTPConnection`. If you still need
           it, access the ``version`` attribute directly. This method
           will be removed in Tornado 6.0.

        """
        warnings.warn("supports_http_1_1() is deprecated, use request.version instead",
                      DeprecationWarning)
        return self.version == "HTTP/1.1"

    @property
    def cookies(self):
        """A dictionary of Cookie.Morsel objects."""
        if not hasattr(self, "_cookies"):
            self._cookies = Cookie.SimpleCookie()
            if "Cookie" in self.headers:
                try:
                    parsed = parse_cookie(self.headers["Cookie"])
                except Exception:
                    pass
                else:
                    for k, v in parsed.items():
                        try:
                            self._cookies[k] = v
                        except Exception:
                            # SimpleCookie imposes some restrictions on keys;
                            # parse_cookie does not. Discard any cookies
                            # with disallowed keys.
                            pass
        return self._cookies

    def write(self, chunk, callback=None):
        """Writes the given chunk to the response stream.

        .. deprecated:: 4.0
           Use ``request.connection`` and the `.HTTPConnection` methods
           to write the response. This method will be removed in Tornado 6.0.
        """
        warnings.warn("req.write deprecated, use req.connection.write and write_headers instead",
                      DeprecationWarning)
        assert isinstance(chunk, bytes)
        assert self.version.startswith("HTTP/1."), \
            "deprecated interface only supported in HTTP/1.x"
        self.connection.write(chunk, callback=callback)

    def finish(self):
        """Finishes this HTTP request on the open connection.

        .. deprecated:: 4.0
           Use ``request.connection`` and the `.HTTPConnection` methods
           to write the response. This method will be removed in Tornado 6.0.
        """
        warnings.warn("req.finish deprecated, use req.connection.finish instead",
                      DeprecationWarning)
        self.connection.finish()
        self._finish_time = time.time()

    def full_url(self):
        """Reconstructs the full URL for this request."""
        return self.protocol + "://" + self.host + self.uri

    def request_time(self):
        """Returns the amount of time it took for this request to execute."""
        if self._finish_time is None:
            return time.time() - self._start_time
        else:
            return self._finish_time - self._start_time

    def get_ssl_certificate(self, binary_form=False):
        """Returns the client's SSL certificate, if any.

        To use client certificates, the HTTPServer's
        `ssl.SSLContext.verify_mode` field must be set, e.g.::

            ssl_ctx = ssl.create_default_context(ssl.Purpose.CLIENT_AUTH)
            ssl_ctx.load_cert_chain("foo.crt", "foo.key")
            ssl_ctx.load_verify_locations("cacerts.pem")
            ssl_ctx.verify_mode = ssl.CERT_REQUIRED
            server = HTTPServer(app, ssl_options=ssl_ctx)

        By default, the return value is a dictionary (or None, if no
        client certificate is present).  If ``binary_form`` is true, a
        DER-encoded form of the certificate is returned instead.  See
        SSLSocket.getpeercert() in the standard library for more
        details.
        http://docs.python.org/library/ssl.html#sslsocket-objects
        """
        try:
            return self.connection.stream.socket.getpeercert(
                binary_form=binary_form)
        except SSLError:
            return None

    def _parse_body(self):
        parse_body_arguments(
            self.headers.get("Content-Type", ""), self.body,
            self.body_arguments, self.files,
            self.headers)

        for k, v in self.body_arguments.items():
            self.arguments.setdefault(k, []).extend(v)

    def __repr__(self):
        attrs = ("protocol", "host", "method", "uri", "version", "remote_ip")
        args = ", ".join(["%s=%r" % (n, getattr(self, n)) for n in attrs])
        return "%s(%s)" % (self.__class__.__name__, args)


class HTTPInputError(Exception):
    """Exception class for malformed HTTP requests or responses
    from remote sources.

    .. versionadded:: 4.0
    """
    pass


class HTTPOutputError(Exception):
    """Exception class for errors in HTTP output.

    .. versionadded:: 4.0
    """
    pass


class HTTPServerConnectionDelegate(object):
    """Implement this interface to handle requests from `.HTTPServer`.

    .. versionadded:: 4.0
    """
    def start_request(self, server_conn, request_conn):
        """This method is called by the server when a new request has started.

        :arg server_conn: is an opaque object representing the long-lived
            (e.g. tcp-level) connection.
        :arg request_conn: is a `.HTTPConnection` object for a single
            request/response exchange.

        This method should return a `.HTTPMessageDelegate`.
        """
        raise NotImplementedError()

    def on_close(self, server_conn):
        """This method is called when a connection has been closed.

        :arg server_conn: is a server connection that has previously been
            passed to ``start_request``.
        """
        pass


class HTTPMessageDelegate(object):
    """Implement this interface to handle an HTTP request or response.

    .. versionadded:: 4.0
    """
    def headers_received(self, start_line, headers):
        """Called when the HTTP headers have been received and parsed.

        :arg start_line: a `.RequestStartLine` or `.ResponseStartLine`
            depending on whether this is a client or server message.
        :arg headers: a `.HTTPHeaders` instance.

        Some `.HTTPConnection` methods can only be called during
        ``headers_received``.

        May return a `.Future`; if it does the body will not be read
        until it is done.
        """
        pass

    def data_received(self, chunk):
        """Called when a chunk of data has been received.

        May return a `.Future` for flow control.
        """
        pass

    def finish(self):
        """Called after the last chunk of data has been received."""
        pass

    def on_connection_close(self):
        """Called if the connection is closed without finishing the request.

        If ``headers_received`` is called, either ``finish`` or
        ``on_connection_close`` will be called, but not both.
        """
        pass


class HTTPConnection(object):
    """Applications use this interface to write their responses.

    .. versionadded:: 4.0
    """
    def write_headers(self, start_line, headers, chunk=None, callback=None):
        """Write an HTTP header block.

        :arg start_line: a `.RequestStartLine` or `.ResponseStartLine`.
        :arg headers: a `.HTTPHeaders` instance.
        :arg chunk: the first (optional) chunk of data.  This is an optimization
            so that small responses can be written in the same call as their
            headers.
        :arg callback: a callback to be run when the write is complete.

        The ``version`` field of ``start_line`` is ignored.

        Returns a `.Future` if no callback is given.

        .. deprecated:: 5.1

           The ``callback`` argument is deprecated and will be removed
           in Tornado 6.0.
        """
        raise NotImplementedError()

    def write(self, chunk, callback=None):
        """Writes a chunk of body data.

        The callback will be run when the write is complete.  If no callback
        is given, returns a Future.

        .. deprecated:: 5.1

           The ``callback`` argument is deprecated and will be removed
           in Tornado 6.0.
        """
        raise NotImplementedError()

    def finish(self):
        """Indicates that the last body data has been written.
        """
        raise NotImplementedError()


def url_concat(url, args):
    """Concatenate url and arguments regardless of whether
    url has existing query parameters.

    ``args`` may be either a dictionary or a list of key-value pairs
    (the latter allows for multiple values with the same key.

    >>> url_concat("http://example.com/foo", dict(c="d"))
    'http://example.com/foo?c=d'
    >>> url_concat("http://example.com/foo?a=b", dict(c="d"))
    'http://example.com/foo?a=b&c=d'
    >>> url_concat("http://example.com/foo?a=b", [("c", "d"), ("c", "d2")])
    'http://example.com/foo?a=b&c=d&c=d2'
    """
    if args is None:
        return url
    parsed_url = urlparse(url)
    if isinstance(args, dict):
        parsed_query = parse_qsl(parsed_url.query, keep_blank_values=True)
        parsed_query.extend(args.items())
    elif isinstance(args, list) or isinstance(args, tuple):
        parsed_query = parse_qsl(parsed_url.query, keep_blank_values=True)
        parsed_query.extend(args)
    else:
        err = "'args' parameter should be dict, list or tuple. Not {0}".format(
            type(args))
        raise TypeError(err)
    final_query = urlencode(parsed_query)
    url = urlunparse((
        parsed_url[0],
        parsed_url[1],
        parsed_url[2],
        parsed_url[3],
        final_query,
        parsed_url[5]))
    return url


class HTTPFile(ObjectDict):
    """Represents a file uploaded via a form.

    For backwards compatibility, its instance attributes are also
    accessible as dictionary keys.

    * ``filename``
    * ``body``
    * ``content_type``
    """
    pass


def _parse_request_range(range_header):
    """Parses a Range header.

    Returns either ``None`` or tuple ``(start, end)``.
    Note that while the HTTP headers use inclusive byte positions,
    this method returns indexes suitable for use in slices.

    >>> start, end = _parse_request_range("bytes=1-2")
    >>> start, end
    (1, 3)
    >>> [0, 1, 2, 3, 4][start:end]
    [1, 2]
    >>> _parse_request_range("bytes=6-")
    (6, None)
    >>> _parse_request_range("bytes=-6")
    (-6, None)
    >>> _parse_request_range("bytes=-0")
    (None, 0)
    >>> _parse_request_range("bytes=")
    (None, None)
    >>> _parse_request_range("foo=42")
    >>> _parse_request_range("bytes=1-2,6-10")

    Note: only supports one range (ex, ``bytes=1-2,6-10`` is not allowed).

    See [0] for the details of the range header.

    [0]: http://greenbytes.de/tech/webdav/draft-ietf-httpbis-p5-range-latest.html#byte.ranges
    """
    unit, _, value = range_header.partition("=")
    unit, value = unit.strip(), value.strip()
    if unit != "bytes":
        return None
    start_b, _, end_b = value.partition("-")
    try:
        start = _int_or_none(start_b)
        end = _int_or_none(end_b)
    except ValueError:
        return None
    if end is not None:
        if start is None:
            if end != 0:
                start = -end
                end = None
        else:
            end += 1
    return (start, end)


def _get_content_range(start, end, total):
    """Returns a suitable Content-Range header:

    >>> print(_get_content_range(None, 1, 4))
    bytes 0-0/4
    >>> print(_get_content_range(1, 3, 4))
    bytes 1-2/4
    >>> print(_get_content_range(None, None, 4))
    bytes 0-3/4
    """
    start = start or 0
    end = (end or total) - 1
    return "bytes %s-%s/%s" % (start, end, total)


def _int_or_none(val):
    val = val.strip()
    if val == "":
        return None
    return int(val)


def parse_body_arguments(content_type, body, arguments, files, headers=None):
    """Parses a form request body.

    Supports ``application/x-www-form-urlencoded`` and
    ``multipart/form-data``.  The ``content_type`` parameter should be
    a string and ``body`` should be a byte string.  The ``arguments``
    and ``files`` parameters are dictionaries that will be updated
    with the parsed contents.
    """
    if headers and 'Content-Encoding' in headers:
        gen_log.warning("Unsupported Content-Encoding: %s",
                        headers['Content-Encoding'])
        return
    if content_type.startswith("application/x-www-form-urlencoded"):
        try:
            uri_arguments = parse_qs_bytes(native_str(body), keep_blank_values=True)
        except Exception as e:
            gen_log.warning('Invalid x-www-form-urlencoded body: %s', e)
            uri_arguments = {}
        for name, values in uri_arguments.items():
            if values:
                arguments.setdefault(name, []).extend(values)
    elif content_type.startswith("multipart/form-data"):
        try:
            fields = content_type.split(";")
            for field in fields:
                k, sep, v = field.strip().partition("=")
                if k == "boundary" and v:
                    parse_multipart_form_data(utf8(v), body, arguments, files)
                    break
            else:
                raise ValueError("multipart boundary not found")
        except Exception as e:
            gen_log.warning("Invalid multipart/form-data: %s", e)


def parse_multipart_form_data(boundary, data, arguments, files):
    """Parses a ``multipart/form-data`` body.

    The ``boundary`` and ``data`` parameters are both byte strings.
    The dictionaries given in the arguments and files parameters
    will be updated with the contents of the body.
    """
    # The standard allows for the boundary to be quoted in the header,
    # although it's rare (it happens at least for google app engine
    # xmpp).  I think we're also supposed to handle backslash-escapes
    # here but I'll save that until we see a client that uses them
    # in the wild.
    if boundary.startswith(b'"') and boundary.endswith(b'"'):
        boundary = boundary[1:-1]
    final_boundary_index = data.rfind(b"--" + boundary + b"--")
    if final_boundary_index == -1:
        gen_log.warning("Invalid multipart/form-data: no final boundary")
        return
    parts = data[:final_boundary_index].split(b"--" + boundary + b"\r\n")
    for part in parts:
        if not part:
            continue
        eoh = part.find(b"\r\n\r\n")
        if eoh == -1:
            gen_log.warning("multipart/form-data missing headers")
            continue
        headers = HTTPHeaders.parse(part[:eoh].decode("utf-8"))
        disp_header = headers.get("Content-Disposition", "")
        disposition, disp_params = _parse_header(disp_header)
        if disposition != "form-data" or not part.endswith(b"\r\n"):
            gen_log.warning("Invalid multipart/form-data")
            continue
        value = part[eoh + 4:-2]
        if not disp_params.get("name"):
            gen_log.warning("multipart/form-data value missing name")
            continue
        name = disp_params["name"]
        if disp_params.get("filename"):
            ctype = headers.get("Content-Type", "application/unknown")
            files.setdefault(name, []).append(HTTPFile(  # type: ignore
                filename=disp_params["filename"], body=value,
                content_type=ctype))
        else:
            arguments.setdefault(name, []).append(value)


def format_timestamp(ts):
    """Formats a timestamp in the format used by HTTP.

    The argument may be a numeric timestamp as returned by `time.time`,
    a time tuple as returned by `time.gmtime`, or a `datetime.datetime`
    object.

    >>> format_timestamp(1359312200)
    'Sun, 27 Jan 2013 18:43:20 GMT'
    """
    if isinstance(ts, numbers.Real):
        pass
    elif isinstance(ts, (tuple, time.struct_time)):
        ts = calendar.timegm(ts)
    elif isinstance(ts, datetime.datetime):
        ts = calendar.timegm(ts.utctimetuple())
    else:
        raise TypeError("unknown timestamp type: %r" % ts)
    return email.utils.formatdate(ts, usegmt=True)


RequestStartLine = collections.namedtuple(
    'RequestStartLine', ['method', 'path', 'version'])


def parse_request_start_line(line):
    """Returns a (method, path, version) tuple for an HTTP 1.x request line.

    The response is a `collections.namedtuple`.

    >>> parse_request_start_line("GET /foo HTTP/1.1")
    RequestStartLine(method='GET', path='/foo', version='HTTP/1.1')
    """
    try:
        method, path, version = line.split(" ")
    except ValueError:
        # https://tools.ietf.org/html/rfc7230#section-3.1.1
        # invalid request-line SHOULD respond with a 400 (Bad Request)
        raise HTTPInputError("Malformed HTTP request line")
    if not re.match(r"^HTTP/1\.[0-9]$", version):
        raise HTTPInputError(
            "Malformed HTTP version in HTTP Request-Line: %r" % version)
    return RequestStartLine(method, path, version)


ResponseStartLine = collections.namedtuple(
    'ResponseStartLine', ['version', 'code', 'reason'])


def parse_response_start_line(line):
    """Returns a (version, code, reason) tuple for an HTTP 1.x response line.

    The response is a `collections.namedtuple`.

    >>> parse_response_start_line("HTTP/1.1 200 OK")
    ResponseStartLine(version='HTTP/1.1', code=200, reason='OK')
    """
    line = native_str(line)
    match = re.match("(HTTP/1.[0-9]) ([0-9]+) ([^\r]*)", line)
    if not match:
        raise HTTPInputError("Error parsing response start line")
    return ResponseStartLine(match.group(1), int(match.group(2)),
                             match.group(3))

# _parseparam and _parse_header are copied and modified from python2.7's cgi.py
# The original 2.7 version of this code did not correctly support some
# combinations of semicolons and double quotes.
# It has also been modified to support valueless parameters as seen in
# websocket extension negotiations.


def _parseparam(s):
    while s[:1] == ';':
        s = s[1:]
        end = s.find(';')
        while end > 0 and (s.count('"', 0, end) - s.count('\\"', 0, end)) % 2:
            end = s.find(';', end + 1)
        if end < 0:
            end = len(s)
        f = s[:end]
        yield f.strip()
        s = s[end:]


def _parse_header(line):
    r"""Parse a Content-type like header.

    Return the main content-type and a dictionary of options.

    >>> d = "CD: fd; foo=\"b\\\\a\\\"r\"; file*=utf-8''T%C3%A4st"
    >>> d = _parse_header(d)[1]
    >>> d['file'] == r'T\u00e4st'.encode('ascii').decode('unicode_escape')
    True
    >>> d['foo']
    'b\\a"r'
    """
    parts = _parseparam(';' + line)
    key = next(parts)
    # decode_params treats first argument special, but we already stripped key
    params = [('Dummy', 'value')]
    for p in parts:
        i = p.find('=')
        if i >= 0:
            name = p[:i].strip().lower()
            value = p[i + 1:].strip()
<<<<<<< HEAD
            if len(value) >= 2 and value[0] == value[-1] == '"':
                value = value[1:-1]
                value = value.replace('\\\\', '\\').replace('\\"', '"')
            pdict[name] = value
        else:
            pdict[p] = None
=======
            params.append((name, value))
    params = email.utils.decode_params(params)
    params.pop(0) # get rid of the dummy again
    pdict = {}
    for name, value in params:
        value = email.utils.collapse_rfc2231_value(value)
        if len(value) >= 2 and value[0] == '"' and value[-1] == '"':
            value = value[1:-1]
        pdict[name] = value
>>>>>>> 5b818902
    return key, pdict


def _encode_header(key, pdict):
    """Inverse of _parse_header.

    >>> _encode_header('permessage-deflate',
    ...     {'client_max_window_bits': 15, 'client_no_context_takeover': None})
    'permessage-deflate; client_max_window_bits=15; client_no_context_takeover'
    """
    if not pdict:
        return key
    out = [key]
    # Sort the parameters just to make it easy to test.
    for k, v in sorted(pdict.items()):
        if v is None:
            out.append(k)
        else:
            # TODO: quote if necessary.
            out.append('%s=%s' % (k, v))
    return '; '.join(out)


def encode_username_password(username, password):
    """Encodes a username/password pair in the format used by HTTP auth.

    The return value is a byte string in the form ``username:password``.

    .. versionadded:: 5.1
    """
    if isinstance(username, unicode_type):
        username = unicodedata.normalize('NFC', username)
    if isinstance(password, unicode_type):
        password = unicodedata.normalize('NFC', password)
    return utf8(username) + b":" + utf8(password)


def doctests():
    import doctest
    return doctest.DocTestSuite()


def split_host_and_port(netloc):
    """Returns ``(host, port)`` tuple from ``netloc``.

    Returned ``port`` will be ``None`` if not present.

    .. versionadded:: 4.1
    """
    match = re.match(r'^(.+):(\d+)$', netloc)
    if match:
        host = match.group(1)
        port = int(match.group(2))
    else:
        host = netloc
        port = None
    return (host, port)


def qs_to_qsl(qs):
    """Generator converting a result of ``parse_qs`` back to name-value pairs.

    .. versionadded:: 5.0
    """
    for k, vs in qs.items():
        for v in vs:
            yield (k, v)


_OctalPatt = re.compile(r"\\[0-3][0-7][0-7]")
_QuotePatt = re.compile(r"[\\].")
_nulljoin = ''.join


def _unquote_cookie(str):
    """Handle double quotes and escaping in cookie values.

    This method is copied verbatim from the Python 3.5 standard
    library (http.cookies._unquote) so we don't have to depend on
    non-public interfaces.
    """
    # If there aren't any doublequotes,
    # then there can't be any special characters.  See RFC 2109.
    if str is None or len(str) < 2:
        return str
    if str[0] != '"' or str[-1] != '"':
        return str

    # We have to assume that we must decode this string.
    # Down to work.

    # Remove the "s
    str = str[1:-1]

    # Check for special sequences.  Examples:
    #    \012 --> \n
    #    \"   --> "
    #
    i = 0
    n = len(str)
    res = []
    while 0 <= i < n:
        o_match = _OctalPatt.search(str, i)
        q_match = _QuotePatt.search(str, i)
        if not o_match and not q_match:              # Neither matched
            res.append(str[i:])
            break
        # else:
        j = k = -1
        if o_match:
            j = o_match.start(0)
        if q_match:
            k = q_match.start(0)
        if q_match and (not o_match or k < j):     # QuotePatt matched
            res.append(str[i:k])
            res.append(str[k + 1])
            i = k + 2
        else:                                      # OctalPatt matched
            res.append(str[i:j])
            res.append(chr(int(str[j + 1:j + 4], 8)))
            i = j + 4
    return _nulljoin(res)


def parse_cookie(cookie):
    """Parse a ``Cookie`` HTTP header into a dict of name/value pairs.

    This function attempts to mimic browser cookie parsing behavior;
    it specifically does not follow any of the cookie-related RFCs
    (because browsers don't either).

    The algorithm used is identical to that used by Django version 1.9.10.

    .. versionadded:: 4.4.2
    """
    cookiedict = {}
    for chunk in cookie.split(str(';')):
        if str('=') in chunk:
            key, val = chunk.split(str('='), 1)
        else:
            # Assume an empty name per
            # https://bugzilla.mozilla.org/show_bug.cgi?id=169091
            key, val = str(''), chunk
        key, val = key.strip(), val.strip()
        if key or val:
            # unquote using Python's algorithm.
            cookiedict[key] = _unquote_cookie(val)
    return cookiedict<|MERGE_RESOLUTION|>--- conflicted
+++ resolved
@@ -928,14 +928,6 @@
         if i >= 0:
             name = p[:i].strip().lower()
             value = p[i + 1:].strip()
-<<<<<<< HEAD
-            if len(value) >= 2 and value[0] == value[-1] == '"':
-                value = value[1:-1]
-                value = value.replace('\\\\', '\\').replace('\\"', '"')
-            pdict[name] = value
-        else:
-            pdict[p] = None
-=======
             params.append((name, value))
     params = email.utils.decode_params(params)
     params.pop(0) # get rid of the dummy again
@@ -945,7 +937,6 @@
         if len(value) >= 2 and value[0] == '"' and value[-1] == '"':
             value = value[1:-1]
         pdict[name] = value
->>>>>>> 5b818902
     return key, pdict
 
 
